--- conflicted
+++ resolved
@@ -1,234 +1,4 @@
 {
-<<<<<<< HEAD
- "cells": [
-  {
-   "cell_type": "code",
-   "execution_count": null,
-   "metadata": {
-    "collapsed": false,
-    "pycharm": {
-     "name": "#%%\n"
-    }
-   },
-   "outputs": [],
-   "source": [
-    "# Generic\n",
-    "import html\n",
-    "import os\n",
-    "from pathlib import Path\n",
-    "\n",
-    "# Transformers\n",
-    "from circuitsvis.attention import attention_heads\n",
-    "from circuitsvis.tokens import colored_tokens_multi\n",
-    "import matplotlib.pyplot as plt\n",
-    "\n",
-    "# Numerical Computing\n",
-    "import numpy as np\n",
-    "import torch\n",
-    "\n",
-    "# Our Code\n",
-    "from maze_transformer.utils.notebook_utils import configure_notebook\n",
-    "from maze_transformer.generation.latticemaze import LatticeMaze, SolvedMaze\n",
-    "from maze_transformer.generation.generators import LatticeMazeGenerators\n",
-    "from maze_transformer.training.tokenizer import maze_to_tokens, SPECIAL_TOKENS, HuggingMazeTokenizer\n",
-    "from maze_transformer.evaluation.plot_maze import MazePlot, PathFormat\n",
-    "from maze_transformer.evaluation.eval_model import decode_maze_tokens_to_coords, load_model_with_configs\n"
-   ]
-  },
-  {
-   "cell_type": "code",
-   "execution_count": null,
-   "metadata": {
-    "collapsed": false,
-    "pycharm": {
-     "name": "#%%\n"
-    }
-   },
-   "outputs": [],
-   "source": [
-    "# Setup\n",
-    "device = configure_notebook(seed=42, dark_mode=True)\n",
-    "# We won't be training any models\n",
-    "torch.set_grad_enabled(False)\n",
-    "\n",
-    "\n",
-    "# Get latest model\n",
-    "# this should point towards a directory containing a run. \n",
-    "# If you don't have any runs, you can create a dataset with `poetry run python scripts/create_dataset.py create ./data/maze 10 --grid_n=4`\n",
-    "# Then train a model with poetry run python scripts/train_model.py ./data/maze/g4-n10`\n",
-    "run_path = Path(\"../examples/maze/g4-n10\")\n",
-    "assert run_path.exists(), f\"Run path {run_path.as_posix()} does not exist\"\n",
-    "model_path = list(sorted(run_path.glob(\"**/model.final.pt\"), key=os.path.getmtime))[\n",
-    "\t-1\n",
-    "].resolve()\n",
-    "model, cfg = load_model_with_configs(model_path)\n",
-    "maze_path = run_path / \"maze_tokens.jsonl\""
-   ]
-  },
-  {
-   "cell_type": "code",
-   "execution_count": null,
-   "metadata": {
-    "collapsed": false,
-    "pycharm": {
-     "name": "#%%\n"
-    }
-   },
-   "outputs": [],
-   "source": [
-    "# generate a maze\n",
-    "grid_n: int = cfg.dataset_cfg.grid_n\n",
-    "maze: LatticeMaze = LatticeMazeGenerators.gen_dfs((grid_n, grid_n))\n",
-    "c_start = (0, 0)\n",
-    "c_end = (grid_n - 1, grid_n - 1)\n",
-    "\n",
-    "# solve the maze explicitly\n",
-    "path_true = np.array(maze.find_shortest_path(\n",
-    "\tc_start = c_start,\n",
-    "\tc_end = c_end,\n",
-    "))\n",
-    "\n",
-    "# tokenize the maze\n",
-    "tokens = maze_to_tokens(maze, path_true, cfg.dataset_cfg.node_token_map)\n",
-    "path_start_index = tokens.index(SPECIAL_TOKENS[\"path_start\"])\n",
-    "maze_only_tokens = tokens[:path_start_index + 1]\n",
-    "\n",
-    "print(\"maze tokens:\", maze_only_tokens)\n",
-    "\n",
-    "array = model.to_tokens(\" \".join(maze_only_tokens), prepend_bos=False)"
-   ]
-  },
-  {
-   "cell_type": "code",
-   "execution_count": null,
-   "metadata": {
-    "collapsed": false,
-    "pycharm": {
-     "name": "#%%\n"
-    }
-   },
-   "outputs": [],
-   "source": [
-    "# have the model predict some tokens\n",
-    "context_str: list[str] = maze_only_tokens\n",
-    "\n",
-    "# escape for html\n",
-    "context_str = [ html.escape(t) for t in context_str ]\n",
-    "\n",
-    "array_tensor = torch.tensor(array).long().to(device)\n",
-    "with torch.no_grad():\n",
-    "\tlogits, cache = model.run_with_cache(array_tensor)\n",
-    "\n",
-    "attentions = [w for k, w in cache.items() if 'hook_pattern' in k]\n",
-    "print(f\"{logits.shape = }\\n{len(attentions) = }\\n{[x.shape for x in attentions] = }\")\n",
-    "\n",
-    "# `output.attentions` is a tuple of tensors, where each element of the tuple corresponds to a layer. \n",
-    "#  The tensor has dimensions (1, n_heads, n_positions, n_positions)\n"
-   ]
-  },
-  {
-   "cell_type": "code",
-   "execution_count": null,
-   "metadata": {
-    "collapsed": false,
-    "pycharm": {
-     "name": "#%%\n"
-    }
-   },
-   "outputs": [],
-   "source": [
-    "n_layers: int = len(attentions)\n",
-    "n_heads: int = attentions[0].shape[1]\n",
-    "n_tokens: int = attentions[0].shape[2]\n",
-    "attention_to_plot = torch.concatenate(attentions, dim=0).reshape(-1, n_tokens, n_tokens)\n",
-    "attention_head_names = [f\"Layer {i} Head {j}\" for i in range(n_layers) for j in range(n_heads)]\n",
-    "attention_heads(attention_to_plot,maze_only_tokens, attention_head_names)"
-   ]
-  },
-  {
-   "cell_type": "code",
-   "execution_count": null,
-   "metadata": {
-    "collapsed": false,
-    "pycharm": {
-     "name": "#%%\n"
-    }
-   },
-   "outputs": [],
-   "source": [
-    "#! ALEX note - there used to be a np.power(head_np, 1/4) here, not sure what that's about?\n",
-    "FROM_TOKEN = -1 # Look at attention from this token position to the rest of the sequence\n",
-    "attentions_from_token = torch.concatenate([w[0, :, FROM_TOKEN, :] for w in attentions], dim=0)\n",
-    "colored_tokens_multi(context_str, attentions_from_token.T, labels=attention_head_names)"
-   ]
-  },
-  {
-   "cell_type": "code",
-   "execution_count": null,
-   "metadata": {
-    "collapsed": false,
-    "pycharm": {
-     "name": "#%%\n"
-    }
-   },
-   "outputs": [],
-   "source": [
-    "def prediction_contained_a_coordinate_token(tokens: list[str], tokenizer: HuggingMazeTokenizer) -> bool:\n",
-    "\t\"\"\"Check if the prediction contains a coordinate token\"\"\"\n",
-    "\tfor t in tokens:\n",
-    "\t\tif t not in list(tokenizer.special_tokens_map.values()) + tokenizer.additional_special_tokens:\n",
-    "\t\t\treturn True\n",
-    "\tprint(\"FAIL: Sampled a path - No coordinate token found before EOS\")\n",
-    "\treturn False\n",
-    "\n",
-    "predicted_tokens = []\n",
-    "while not prediction_contained_a_coordinate_token(predicted_tokens, model.tokenizer):\n",
-    "\tpredictions = model.generate(array_tensor, max_new_tokens=50, stop_at_eos=True, verbose=False)\n",
-    "\tpredicted_tokens = model.to_str_tokens(predictions)[len(maze_only_tokens):]\n",
-    "print(\"SUCCESS: Model predicted the path:\")\n",
-    "print(predicted_tokens)\n",
-    "\n",
-    "path_predicted: list[tuple[int,int]] = decode_maze_tokens_to_coords(\n",
-    "\tpredicted_tokens,\n",
-    "\tmazedata_cfg = cfg.dataset_cfg, \n",
-    "\twhen_noncoord = \"skip\",\n",
-    ")\n",
-    "\n",
-    "# plot the maze and both solutions\n",
-    "# for label, fmt, color, path in paths\n",
-    "MazePlot(maze).add_true_path(path_true).add_predicted_path(path_predicted).plot()\n",
-    "plt.show()"
-   ]
-  }
- ],
- "metadata": {
-  "kernelspec": {
-   "display_name": "maze-transformer",
-   "language": "python",
-   "name": "maze-transformer"
-  },
-  "language_info": {
-   "codemirror_mode": {
-    "name": "ipython",
-    "version": 3
-   },
-   "file_extension": ".py",
-   "mimetype": "text/x-python",
-   "name": "python",
-   "nbconvert_exporter": "python",
-   "pygments_lexer": "ipython3",
-   "version": "3.10.1 (tags/v3.10.1:2cd268a, Dec  6 2021, 19:10:37) [MSC v.1929 64 bit (AMD64)]"
-  },
-  "orig_nbformat": 4,
-  "vscode": {
-   "interpreter": {
-    "hash": "170637793197da0d440deb6cb249c898d613b24c548839ecbbac11596710dfc2"
-   }
-  }
- },
- "nbformat": 4,
- "nbformat_minor": 2
-=======
     "cells": [
         {
             "cell_type": "code",
@@ -249,6 +19,7 @@
                 "# Transformers\n",
                 "from circuitsvis.attention import attention_heads\n",
                 "from circuitsvis.tokens import colored_tokens_multi\n",
+                "import matplotlib.pyplot as plt\n",
                 "\n",
                 "# Numerical Computing\n",
                 "import numpy as np\n",
@@ -258,7 +29,7 @@
                 "from maze_transformer.utils.notebook_utils import configure_notebook\n",
                 "from maze_transformer.generation.latticemaze import LatticeMaze, SolvedMaze\n",
                 "from maze_transformer.generation.generators import LatticeMazeGenerators\n",
-                "from maze_transformer.training.tokenizer import maze_to_tokens, HuggingMazeTokenizer\n",
+                "from maze_transformer.training.tokenizer import maze_to_tokens, SPECIAL_TOKENS, HuggingMazeTokenizer\n",
                 "from maze_transformer.evaluation.plot_maze import MazePlot, PathFormat\n",
                 "from maze_transformer.evaluation.eval_model import load_model_with_configs\n",
                 "from maze_transformer.utils.token_utils import decode_maze_tokens_to_coords\n",
@@ -426,7 +197,8 @@
                 "\n",
                 "# plot the maze and both solutions\n",
                 "# for label, fmt, color, path in paths\n",
-                "MazePlot(maze).add_true_path(path_true).add_predicted_path(path_predicted).show()"
+                "MazePlot(maze).add_true_path(path_true).add_predicted_path(path_predicted).plot()\n",
+                "plt.show()"
             ]
         }
     ],
@@ -457,5 +229,4 @@
     },
     "nbformat": 4,
     "nbformat_minor": 2
->>>>>>> f70daf9f
 }